{
	"name": "ai-image-analyzer",
	"version": "0.2.0",
	"description": "This plugin analyzes images with AI to get keywords of the image.",
	"main": "main.js",
	"scripts": {
		"dev": "node esbuild.config.mjs",
		"build": "tsc -noEmit -skipLibCheck && node esbuild.config.mjs production",
		"version": "node version-bump.mjs && git add manifest.json versions.json",
		"lint": "eslint .",
		"format": "prettier --write ."
	},
	"keywords": [],
	"author": "",
	"license": "GPL-3.0",
	"devDependencies": {
<<<<<<< HEAD
		"@eslint/eslintrc": "^3.3.1",
		"@eslint/js": "^9.39.1",
		"@types/node": "22.13.8",
		"@typescript-eslint/eslint-plugin": "8.26.0",
		"@typescript-eslint/parser": "8.26.0",
		"builtin-modules": "4.0.0",
		"esbuild": "0.25.0",
		"eslint": "9.21.0",
		"eslint-config-prettier": "9.1.0",
		"eslint-plugin-obsidianmd": "^0.1.8",
		"eslint-plugin-prettier": "5.1.3",
=======
		"@types/node": "22.15.30",
		"@typescript-eslint/eslint-plugin": "8.44.0",
		"@typescript-eslint/parser": "8.44.0",
		"builtin-modules": "4.0.0",
		"esbuild": "0.25.10",
>>>>>>> 982e96e6
		"obsidian": "1.8.7",
		"prettier": "3.5.3",
		"tslib": "2.8.1",
		"typescript": "5.9.2"
	},
	"dependencies": {
<<<<<<< HEAD
		"@google/genai": "^1.29.0",
		"ollama": "^0.6.2",
		"p-queue": "^9.0.0"
=======
		"canvas": "^3.2.0",
		"ollama": "^0.5.17",
		"p-queue": "^8.1.1"
>>>>>>> 982e96e6
	}
}<|MERGE_RESOLUTION|>--- conflicted
+++ resolved
@@ -14,7 +14,6 @@
 	"author": "",
 	"license": "GPL-3.0",
 	"devDependencies": {
-<<<<<<< HEAD
 		"@eslint/eslintrc": "^3.3.1",
 		"@eslint/js": "^9.39.1",
 		"@types/node": "22.13.8",
@@ -26,27 +25,14 @@
 		"eslint-config-prettier": "9.1.0",
 		"eslint-plugin-obsidianmd": "^0.1.8",
 		"eslint-plugin-prettier": "5.1.3",
-=======
-		"@types/node": "22.15.30",
-		"@typescript-eslint/eslint-plugin": "8.44.0",
-		"@typescript-eslint/parser": "8.44.0",
-		"builtin-modules": "4.0.0",
-		"esbuild": "0.25.10",
->>>>>>> 982e96e6
 		"obsidian": "1.8.7",
 		"prettier": "3.5.3",
 		"tslib": "2.8.1",
 		"typescript": "5.9.2"
 	},
 	"dependencies": {
-<<<<<<< HEAD
 		"@google/genai": "^1.29.0",
 		"ollama": "^0.6.2",
 		"p-queue": "^9.0.0"
-=======
-		"canvas": "^3.2.0",
-		"ollama": "^0.5.17",
-		"p-queue": "^8.1.1"
->>>>>>> 982e96e6
 	}
 }