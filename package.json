--- conflicted
+++ resolved
@@ -1,10 +1,6 @@
 {
 	"name": "ai-image-analyzer",
-<<<<<<< HEAD
-	"version": "0.1.3",
-=======
 	"version": "0.1.4",
->>>>>>> 07b051f8
 	"description": "This plugin analyzes images with AI to get keywords of the image.",
 	"main": "main.js",
 	"scripts": {
